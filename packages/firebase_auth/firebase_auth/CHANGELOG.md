--- conflicted
+++ resolved
@@ -1,16 +1,8 @@
-<<<<<<< HEAD
-## 0.18.0-dev.3
-
-* **NEW**: Added support for `FirebaseException` stack traces.
-
-## 0.18.0-dev.2
-
-* Point `firebase_auth_web` dependency to version `0.3.0-dev.1`
-
-## 0.18.0-dev.1
-=======
+## Unpublished
+
+- **NEW**: Added support for `FirebaseException` stack traces.
+
 ## 0.18.0
->>>>>>> 6e182fc2
 
 Overall, Firebase Auth has been heavily reworked to bring it inline with the federated plugin setup along with adding new features, documentation and many more unit and end-to-end tests. The API has mainly been kept the same, however there are some breaking changes.
 
