name: firebase_auth_platform_interface
description: A common platform interface for the firebase_auth plugin.
homepage: https://github.com/FirebaseExtended/flutterfire/tree/master/packages/firebase_auth/firebase_auth_platform_interface
# NOTE: We strongly prefer non-breaking changes, even at the expense of a
# less-clean API. See https://flutter.dev/go/platform-interface-breaking-changes
<<<<<<< HEAD
version: 2.0.0-dev.2
=======
version: 2.0.0
>>>>>>> 6e182fc2

dependencies:
  flutter:
    sdk: flutter
  meta: ^1.0.5
<<<<<<< HEAD
  firebase_core: ^0.5.0-dev.3
  plugin_platform_interface: ^1.0.2

dev_dependencies:
  firebase_core_platform_interface: ^2.0.0-dev.2
=======
  firebase_core: ^0.5.0
  plugin_platform_interface: ^1.0.2

dev_dependencies:
  firebase_core_platform_interface: ^2.0.0
>>>>>>> 6e182fc2
  pedantic: ^1.8.0
  flutter_test:
    sdk: flutter
  mockito: ^4.1.1

environment:
  sdk: ">=2.0.0 <3.0.0"
  flutter: ">=1.9.1+hotfix.5 <2.0.0"<|MERGE_RESOLUTION|>--- conflicted
+++ resolved
@@ -3,29 +3,17 @@
 homepage: https://github.com/FirebaseExtended/flutterfire/tree/master/packages/firebase_auth/firebase_auth_platform_interface
 # NOTE: We strongly prefer non-breaking changes, even at the expense of a
 # less-clean API. See https://flutter.dev/go/platform-interface-breaking-changes
-<<<<<<< HEAD
-version: 2.0.0-dev.2
-=======
 version: 2.0.0
->>>>>>> 6e182fc2
 
 dependencies:
   flutter:
     sdk: flutter
   meta: ^1.0.5
-<<<<<<< HEAD
-  firebase_core: ^0.5.0-dev.3
-  plugin_platform_interface: ^1.0.2
-
-dev_dependencies:
-  firebase_core_platform_interface: ^2.0.0-dev.2
-=======
   firebase_core: ^0.5.0
   plugin_platform_interface: ^1.0.2
 
 dev_dependencies:
   firebase_core_platform_interface: ^2.0.0
->>>>>>> 6e182fc2
   pedantic: ^1.8.0
   flutter_test:
     sdk: flutter
