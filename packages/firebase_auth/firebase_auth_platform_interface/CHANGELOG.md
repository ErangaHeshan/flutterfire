## 1.1.1

<<<<<<< HEAD
- Remove the deprecated `author:` field from pubspec.yaml
=======
- Fixed crash when platform returns an auth result where `additionalUserInfo`
  is not provided.
>>>>>>> b13f5312

## 1.1.0

- Added type `PlatformOAuthCredential` for generic OAuth providers.

## 1.0.0

- Initial open-source release.<|MERGE_RESOLUTION|>--- conflicted
+++ resolved
@@ -1,11 +1,11 @@
+## 1.1.2
+
+- Remove the deprecated `author:` field from pubspec.yaml
+
 ## 1.1.1
 
-<<<<<<< HEAD
-- Remove the deprecated `author:` field from pubspec.yaml
-=======
 - Fixed crash when platform returns an auth result where `additionalUserInfo`
   is not provided.
->>>>>>> b13f5312
 
 ## 1.1.0
 
