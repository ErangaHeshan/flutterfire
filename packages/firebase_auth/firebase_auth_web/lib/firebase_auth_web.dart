--- conflicted
+++ resolved
@@ -76,45 +76,6 @@
   FirebaseAuthWeb({FirebaseApp app})
       : _webAuth = auth_interop.getAuthInstance(core_interop.app(app?.name)),
         super(appInstance: app) {
-<<<<<<< HEAD
-    if (app != null) {
-      // Create a app instance broadcast stream for both delegate listener events
-      _userChangesListeners[app.name] =
-          StreamController<UserPlatform>.broadcast();
-      _authStateChangesListeners[app.name] =
-          StreamController<UserPlatform>.broadcast();
-      _idTokenChangesListeners[app.name] =
-          StreamController<UserPlatform>.broadcast();
-
-      _webAuth.onAuthStateChanged.map((auth_interop.User webUser) {
-        if (webUser == null) {
-          return null;
-        } else {
-          return UserWeb(this, webUser);
-        }
-      }).listen((UserWeb webUser) {
-        currentUser = webUser;
-
-        if (_initialAuthState) {
-          _initialAuthState = false;
-        } else {
-          _authStateChangesListeners[app.name].add(webUser);
-        }
-      });
-
-      // Also triggers `userChanged` events
-      _webAuth.onIdTokenChanged.map((auth_interop.User webUser) {
-        if (webUser == null) {
-          return null;
-        } else {
-          return UserWeb(this, webUser);
-        }
-      }).listen((UserWeb webUser) {
-        _idTokenChangesListeners[app.name].add(webUser);
-        _userChangesListeners[app.name].add(webUser);
-      });
-    }
-=======
     // Create a app instance broadcast stream for both delegate listener events
     _userChangesListeners[app.name] =
         StreamController<UserPlatform>.broadcast();
@@ -130,6 +91,8 @@
         return UserWeb(this, webUser);
       }
     }).listen((UserWeb webUser) {
+      currentUser = webUser;
+      
       if (_initialAuthState) {
         _initialAuthState = false;
       } else {
@@ -148,7 +111,6 @@
       _idTokenChangesListeners[app.name].add(webUser);
       _userChangesListeners[app.name].add(webUser);
     });
->>>>>>> d7723b18
   }
 
   @override
@@ -177,18 +139,9 @@
   UserWeb _currentUser;
 
   @override
-<<<<<<< HEAD
-  UserPlatform get currentUser {
+  UserPlatform /*?*/ get currentUser {
     return _currentUser;
-  }
-=======
-  UserPlatform /*?*/ get currentUser {
-    auth_interop.User /*?*/ webCurrentUser = _webAuth.currentUser;
-
-    if (webCurrentUser == null) {
-      return null;
-    }
->>>>>>> d7723b18
+    }
 
   @override
   set currentUser(UserPlatform userPlatform) {
