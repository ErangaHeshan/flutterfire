--- conflicted
+++ resolved
@@ -22,11 +22,7 @@
 
   final DataSnapshot snapshot;
 
-<<<<<<< HEAD
   final String previousSiblingKey;
-=======
-  String? get previousSiblingKey => _data['previousSiblingKey'];
->>>>>>> 13bda520
 }
 
 /// A DataSnapshot contains data from a Firebase Database location.
