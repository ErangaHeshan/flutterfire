--- conflicted
+++ resolved
@@ -155,75 +155,49 @@
 class Face {
   Face._(Map<String, Object> data)
       : boundingBox = Rect.fromLTWH(
-          data['left'],
-          data['top'],
-          data['width'],
-          data['height'],
+          data['left']! as double,
+          data['top']! as double,
+          data['width']! as double,
+          data['height']! as double,
         ),
-        headEulerAngleY = data['headEulerAngleY'],
-        headEulerAngleZ = data['headEulerAngleZ'],
-        leftEyeOpenProbability = data['leftEyeOpenProbability'],
-        rightEyeOpenProbability = data['rightEyeOpenProbability'],
-        smilingProbability = data['smilingProbability'],
-        trackingId = data['trackingId'],
+        headEulerAngleY = data['headEulerAngleY'] as double?,
+        headEulerAngleZ = data['headEulerAngleZ'] as double?,
+        leftEyeOpenProbability = data['leftEyeOpenProbability'] as double?,
+        rightEyeOpenProbability = data['rightEyeOpenProbability'] as double?,
+        smilingProbability = data['smilingProbability'] as double?,
+        trackingId = data['trackingId'] as int?,
         _landmarks = Map<FaceLandmarkType, FaceLandmark?>.fromIterables(
             FaceLandmarkType.values,
             FaceLandmarkType.values.map((FaceLandmarkType type) {
-<<<<<<< HEAD
           return data['landmarks']
-              .safeCast<Map<Object, Object>>()
-              .guard((landmarks) {
-            final pos = landmarks[_enumToString(type)] as List<Object>;
-
-            return pos.guard((value) {
-              return FaceLandmark._(
-                type,
-                Offset(pos[0] as double, pos[1] as double),
-              );
-            });
+              .safeCast<Map<Object?, Object?>>()
+              .guard<FaceLandmark?>((landmarks) {
+            final pos = landmarks[_enumToString(type)] as List<Object?>?;
+            if (pos == null) return null;
+
+            return FaceLandmark._(
+              type,
+              Offset(pos[0]! as double, pos[1]! as double),
+            );
           });
-=======
-          final List<dynamic>? pos = data['landmarks'][_enumToString(type)];
-          return (pos == null)
-              ? null
-              : FaceLandmark._(
-                  type,
-                  Offset(pos[0], pos[1]),
-                );
->>>>>>> 4e866a63
         })),
         _contours = Map<FaceContourType, FaceContour?>.fromIterables(
             FaceContourType.values,
             FaceContourType.values.map((FaceContourType type) {
-<<<<<<< HEAD
           return data['contours']
               .safeCast<Map<Object, Object>>()
-              .guard((contours) {
-            final arr = contours[_enumToString(type)] as List<Object>;
-
-            return arr.cast<List<Object>>().guard((arr) {
-              return FaceContour._(type, [
-                for (final pos in arr)
-                  Offset(
-                    pos[0] as double,
-                    pos[1] as double,
-                  )
-              ]);
-            });
+              .guard<FaceContour?>((contours) {
+            final arr = contours[_enumToString(type)] as List<Object>?;
+            if (arr == null) return null;
+
+            return FaceContour._(type, [
+              for (final pos in arr.cast<List<Object?>>())
+                Offset(
+                  pos[0]! as double,
+                  pos[1]! as double,
+                )
+            ]);
           });
-=======
-          /// added empty map to pass the tests
-          final List<dynamic>? arr =
-              (data['contours'] ?? <String, dynamic>{})[_enumToString(type)];
-          return (arr == null)
-              ? null
-              : FaceContour._(
-                  type,
-                  arr
-                      .map<Offset>((dynamic pos) => Offset(pos[0], pos[1]))
-                      .toList(),
-                );
->>>>>>> 4e866a63
         }));
 
   final Map<FaceLandmarkType, FaceLandmark?> _landmarks;
