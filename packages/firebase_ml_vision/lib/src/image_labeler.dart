// Copyright 2018 The Chromium Authors. All rights reserved.
// Use of this source code is governed by a BSD-style license that can be
// found in the LICENSE file.

part of firebase_ml_vision;

/// Used for finding [ImageLabel]s in a supplied image.
///
/// When you use the API, you get a list of the entities that were recognized:
/// people, things, places, activities, and so on. Each label found comes with a
/// score that indicates the confidence the ML model has in its relevance. With
/// this information, you can perform tasks such as automatic metadata
/// generation and content moderation.
///
/// A image labeler is created via
/// `imageLabeler([ImageLabelerOptions options])` or
/// `cloudImageLabeler([CloudImageLabelerOptions options])` in [FirebaseVision]:
///
/// ```dart
/// final FirebaseVisionImage image =
///     FirebaseVisionImage.fromFilePath('path/to/file');
///
/// final ImageLabeler imageLabeler =
///     FirebaseVision.instance.imageLabeler(options);
///
/// final List<ImageLabel> labels = await imageLabeler.processImage(image);
/// ```
class ImageLabeler {
  ImageLabeler._({
<<<<<<< HEAD
    @required _ImageLabelerOptions options,
    @required this.modelType,
    @required int handle,
  })  : _options = options,
        _handle = handle,
        assert(options != null),
        assert(modelType != null);
=======
    required Object options,
    required this.modelType,
    required int handle,
  })   : _options = options,
        _handle = handle;
>>>>>>> 4e866a63

  /// Indicates whether this labeler is ran on device or in the cloud.
  final ModelType modelType;

  final _ImageLabelerOptions _options;
  final int _handle;
  bool _hasBeenOpened = false;
  bool _isClosed = false;

  /// Finds entities in the input image.
  Future<List<ImageLabel>> processImage(FirebaseVisionImage visionImage) async {
    assert(!_isClosed);
<<<<<<< HEAD

    final options = _options;

=======
>>>>>>> 4e866a63
    _hasBeenOpened = true;

    final reply = await FirebaseVision.channel.invokeListMethod<dynamic>(
      'ImageLabeler#processImage',
      <String, dynamic>{
        'handle': _handle,
        'options': <String, dynamic>{
          'modelType': _enumToString(modelType),
          'confidenceThreshold': options.confidenceThreshold,
        },
      }..addAll(visionImage._serialize()),
    );

    final List<ImageLabel> labels = <ImageLabel>[];
    for (final dynamic data in reply!) {
      labels.add(ImageLabel._(data));
    }

    return labels;
  }

  /// Release resources used by this labeler.
  Future<void> close() {
    if (!_hasBeenOpened) _isClosed = true;
    if (_isClosed) return Future<void>.value();

    _isClosed = true;
    return FirebaseVision.channel.invokeMethod<void>(
      'ImageLabeler#close',
      <String, dynamic>{'handle': _handle},
    );
  }
}

class _ImageLabelerOptions {
  const _ImageLabelerOptions({@required this.confidenceThreshold})
      : assert(confidenceThreshold >= 0.0),
        assert(confidenceThreshold <= 1.0);

  /// The minimum confidence threshold of labels to be detected.
  ///
  /// Required to be in range [0.0, 1.0].
  final double confidenceThreshold;
}

/// Options for on device image labeler.
///
/// Confidence threshold could be provided for the label detection. For example,
/// if the confidence threshold is set to 0.7, only labels with
/// confidence >= 0.7 would be returned. The default threshold is 0.5.
class ImageLabelerOptions extends _ImageLabelerOptions {
  /// Constructor for [ImageLabelerOptions].
  ///
  /// Confidence threshold could be provided for the label detection.
  /// For example, if the confidence threshold is set to 0.7, only labels with
  /// confidence >= 0.7 would be returned. The default threshold is 0.5.
  const ImageLabelerOptions({double confidenceThreshold = 0.5})
      : super(confidenceThreshold: confidenceThreshold);
}

/// Options for cloud image labeler.
///
/// Confidence threshold could be provided for the label detection. For example,
/// if the confidence threshold is set to 0.7, only labels with
/// confidence >= 0.7 would be returned. The default threshold is 0.5.
class CloudImageLabelerOptions extends _ImageLabelerOptions {
  /// Constructor for [CloudImageLabelerOptions].
  ///
  /// Confidence threshold could be provided for the label detection.
  /// For example, if the confidence threshold is set to 0.7, only labels with
  /// confidence >= 0.7 would be returned. The default threshold is 0.5.
  const CloudImageLabelerOptions({double confidenceThreshold = 0.5})
      : super(confidenceThreshold: confidenceThreshold);
}

/// Represents an entity label detected by [ImageLabeler] and [CloudImageLabeler].
class ImageLabel {
  ImageLabel._(Map<Object, Object> data)
      : confidence = (data['confidence'] as num)?.toDouble(),
        entityId = data['entityId'],
        text = data['text'];

  /// The overall confidence of the result. Range [0.0, 1.0].
  final double? confidence;

  /// The opaque entity ID.
  ///
  /// IDs are available in Google Knowledge Graph Search API
  /// https://developers.google.com/knowledge-graph/
  final String? entityId;

  /// A detected label from the given image.
  ///
  /// The label returned here is in English only. The end developer should use
  /// [entityId] to retrieve unique id.
  final String? text;
}<|MERGE_RESOLUTION|>--- conflicted
+++ resolved
@@ -27,21 +27,11 @@
 /// ```
 class ImageLabeler {
   ImageLabeler._({
-<<<<<<< HEAD
-    @required _ImageLabelerOptions options,
-    @required this.modelType,
-    @required int handle,
-  })  : _options = options,
-        _handle = handle,
-        assert(options != null),
-        assert(modelType != null);
-=======
-    required Object options,
+    required _ImageLabelerOptions options,
     required this.modelType,
     required int handle,
-  })   : _options = options,
+  })  : _options = options,
         _handle = handle;
->>>>>>> 4e866a63
 
   /// Indicates whether this labeler is ran on device or in the cloud.
   final ModelType modelType;
@@ -54,12 +44,8 @@
   /// Finds entities in the input image.
   Future<List<ImageLabel>> processImage(FirebaseVisionImage visionImage) async {
     assert(!_isClosed);
-<<<<<<< HEAD
-
     final options = _options;
 
-=======
->>>>>>> 4e866a63
     _hasBeenOpened = true;
 
     final reply = await FirebaseVision.channel.invokeListMethod<dynamic>(
@@ -95,7 +81,7 @@
 }
 
 class _ImageLabelerOptions {
-  const _ImageLabelerOptions({@required this.confidenceThreshold})
+  const _ImageLabelerOptions({required this.confidenceThreshold})
       : assert(confidenceThreshold >= 0.0),
         assert(confidenceThreshold <= 1.0);
 
@@ -138,9 +124,9 @@
 /// Represents an entity label detected by [ImageLabeler] and [CloudImageLabeler].
 class ImageLabel {
   ImageLabel._(Map<Object, Object> data)
-      : confidence = (data['confidence'] as num)?.toDouble(),
-        entityId = data['entityId'],
-        text = data['text'];
+      : confidence = (data['confidence'] as num?)?.toDouble(),
+        entityId = data['entityId'] as String?,
+        text = data['text'] as String?;
 
   /// The overall confidence of the result. Range [0.0, 1.0].
   final double? confidence;
