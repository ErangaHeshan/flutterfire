name: firebase_core
description: Flutter plugin for Firebase Core, enabling connecting to multiple
  Firebase apps.
homepage: https://github.com/FirebaseExtended/flutterfire/tree/master/packages/firebase_core/firebase_core
<<<<<<< HEAD
version: 0.5.0-dev.3
=======
version: 0.5.0
>>>>>>> 6e182fc2

flutter:
  plugin:
    platforms:
      android:
        package: io.flutter.plugins.firebase.core
        pluginClass: FlutterFirebaseCorePlugin
      ios:
        pluginClass: FLTFirebaseCorePlugin
      macos:
        pluginClass: FLTFirebaseCorePlugin
      web:
        default_package: firebase_core_web

dependencies:
<<<<<<< HEAD
  firebase_core_platform_interface: ^2.0.0-dev.2
=======
  firebase_core_platform_interface: ^2.0.0
>>>>>>> 6e182fc2
  flutter:
    sdk: flutter
  quiver: ">=2.0.0 <3.0.0"
  meta: ^1.1.8
<<<<<<< HEAD
  firebase_core_web: ^0.2.0-dev.2
=======
  firebase_core_web: ^0.2.0
>>>>>>> 6e182fc2

dev_dependencies:
  pedantic: ^1.8.0
  plugin_platform_interface: ^1.0.2
  flutter_driver:
    sdk: flutter
  flutter_test:
    sdk: flutter
  mockito: ^4.1.1

environment:
  sdk: ">=2.1.0 <3.0.0"
  flutter: ">=1.12.13+hotfix.5 <2.0.0"<|MERGE_RESOLUTION|>--- conflicted
+++ resolved
@@ -2,11 +2,7 @@
 description: Flutter plugin for Firebase Core, enabling connecting to multiple
   Firebase apps.
 homepage: https://github.com/FirebaseExtended/flutterfire/tree/master/packages/firebase_core/firebase_core
-<<<<<<< HEAD
-version: 0.5.0-dev.3
-=======
 version: 0.5.0
->>>>>>> 6e182fc2
 
 flutter:
   plugin:
@@ -22,20 +18,12 @@
         default_package: firebase_core_web
 
 dependencies:
-<<<<<<< HEAD
-  firebase_core_platform_interface: ^2.0.0-dev.2
-=======
   firebase_core_platform_interface: ^2.0.0
->>>>>>> 6e182fc2
   flutter:
     sdk: flutter
   quiver: ">=2.0.0 <3.0.0"
   meta: ^1.1.8
-<<<<<<< HEAD
-  firebase_core_web: ^0.2.0-dev.2
-=======
   firebase_core_web: ^0.2.0
->>>>>>> 6e182fc2
 
 dev_dependencies:
   pedantic: ^1.8.0
