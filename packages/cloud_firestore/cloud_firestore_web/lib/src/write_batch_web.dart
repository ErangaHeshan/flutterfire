--- conflicted
+++ resolved
@@ -22,13 +22,8 @@
   Future<void> commit() async {
     try {
       await _webWriteBatchDelegate.commit();
-<<<<<<< HEAD
     } catch (e, s) {
-      throw getFirebaseException(e, s);
-=======
-    } catch (e) {
-      throw convertPlatformException(e);
->>>>>>> 2273334b
+      throw convertPlatformException(e, s);
     }
   }
 
