--- conflicted
+++ resolved
@@ -34,13 +34,8 @@
         // TODO(ehesp): `mergeFields` missing from web implementation
         options != null ? web.SetOptions(merge: options.merge) : null,
       );
-<<<<<<< HEAD
     } catch (e, s) {
-      throw getFirebaseException(e, s);
-=======
-    } catch (e) {
-      throw convertPlatformException(e);
->>>>>>> 2273334b
+      throw convertPlatformException(e, s);
     }
   }
 
@@ -48,13 +43,8 @@
   Future<void> update(Map<String, dynamic> data) async {
     try {
       await _delegate.update(data: CodecUtility.encodeMapData(data));
-<<<<<<< HEAD
     } catch (e, s) {
-      throw getFirebaseException(e, s);
-=======
-    } catch (e) {
-      throw convertPlatformException(e);
->>>>>>> 2273334b
+      throw convertPlatformException(e, s);
     }
   }
 
@@ -64,13 +54,8 @@
     try {
       web.DocumentSnapshot documentSnapshot = await _delegate.get();
       return convertWebDocumentSnapshot(this.firestore, documentSnapshot);
-<<<<<<< HEAD
     } catch (e, s) {
-      throw getFirebaseException(e, s);
-=======
-    } catch (e) {
-      throw convertPlatformException(e);
->>>>>>> 2273334b
+      throw convertPlatformException(e, s);
     }
   }
 
@@ -78,13 +63,8 @@
   Future<void> delete() async {
     try {
       await _delegate.delete();
-<<<<<<< HEAD
     } catch (e, s) {
-      throw getFirebaseException(e, s);
-=======
-    } catch (e) {
-      throw convertPlatformException(e);
->>>>>>> 2273334b
+      throw convertPlatformException(e, s);
     }
   }
 
@@ -99,13 +79,8 @@
     return querySnapshots
         .map((webSnapshot) =>
             convertWebDocumentSnapshot(this.firestore, webSnapshot))
-<<<<<<< HEAD
         .handleError((e, s) {
-      throw getFirebaseException(e, s);
-=======
-        .handleError((e) {
-      throw convertPlatformException(e);
->>>>>>> 2273334b
+      throw convertPlatformException(e, s);
     });
   }
 }